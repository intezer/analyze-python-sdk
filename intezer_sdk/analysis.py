--- conflicted
+++ resolved
@@ -296,7 +296,6 @@
 
 
 class UrlAnalysis(Analysis):
-<<<<<<< HEAD
     """
     UrlAnalysis is a class for analyzing URLs. It is a subclass of the BaseAnalysis class and requires an API connection to Intezer.
 
@@ -309,24 +308,20 @@
     :ivar url: The analyzed url
     :vartype url: str
     """
-    def __init__(self, url: Optional[str] = None, api: IntezerApi = None):
+    def __init__(self, url: Optional[str] = None, api: IntezerApiClient = None):
         """
          UrlAnalysis is a class for analyzing URLs.
 
         :param url: URL to analyze.
         :param api: The API connection to Intezer.
         """
-=======
-    def __init__(self, url: Optional[str] = None, api: IntezerApiClient = None):
->>>>>>> d1b4ad1c
         super().__init__(api)
         self._api.assert_any_on_premise()
         self.url = url
         self._file_analysis: Optional[FileAnalysis] = None
 
     @classmethod
-<<<<<<< HEAD
-    def from_analysis_id(cls, analysis_id: str, api: IntezerApi = None) -> Optional['UrlAnalysis']:
+    def from_analysis_id(cls, analysis_id: str, api: IntezerApiClient = None) -> Optional['UrlAnalysis']:
         """
         Returns a UrlAnalysis instance with the given analysis ID.
         Returns None when analysis doesn't exist.
@@ -335,12 +330,7 @@
        :param api: The API connection to Intezer.
        :return: A UrlAnalysis instance with the given analysis ID.
         """
-        api = api or get_global_api()
-        response = api.get_url_analysis_response(analysis_id, True)
-=======
-    def from_analysis_id(cls, analysis_id: str, api: IntezerApiClient = None) -> Optional['UrlAnalysis']:
         response = IntezerApi(api or get_global_api()).get_url_analysis_response(analysis_id, True)
->>>>>>> d1b4ad1c
         return cls._create_analysis_from_response(response, api, analysis_id)
 
     def _set_report(self, report: dict):
