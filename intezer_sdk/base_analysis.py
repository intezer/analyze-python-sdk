import abc
import datetime
import time
from http import HTTPStatus
from typing import Any
from typing import Dict
from typing import Optional
from typing import Union

from requests import Response

from intezer_sdk import consts
from intezer_sdk import errors
from intezer_sdk._api import IntezerApi
from intezer_sdk.api import IntezerApiClient
from intezer_sdk.api import get_global_api


class Analysis(metaclass=abc.ABCMeta):
    """
    Analysis is a base class representing an analysis of a file, URL or endpoint.
    It requires an API connection to Intezer.
    """

    def __init__(self, api: IntezerApiClient = None):
        """
        :param api: The API connection to Intezer.
        """
        self.status: Optional[consts.AnalysisStatusCode] = None
        self.analysis_id: Optional[str] = None
        self.analysis_time: Optional[datetime.datetime] = None
        self._api = IntezerApi(api or get_global_api())
        self._report: Optional[Dict[str, Any]] = None
        self._send_time: Optional[datetime.datetime] = None

    @abc.abstractmethod
    def _query_status_from_api(self) -> Response:
        raise NotImplementedError()

    @classmethod
    @abc.abstractmethod
<<<<<<< HEAD
    def from_analysis_id(cls, analysis_id: str, api: IntezerApi = None) -> 'Analysis':
=======
    def from_analysis_id(cls, analysis_id: str, api: IntezerApiClient = None):
>>>>>>> d1b4ad1c
        raise NotImplementedError()

    def wait_for_completion(self,
                            interval: int = None,
                            sleep_before_first_check=False,
                            timeout: Optional[datetime.timedelta] = None):
        """
        Blocks until the analysis is completed.

        :param interval: The interval to wait between checks in seconds.
        :param sleep_before_first_check: Whether to sleep before the first status check.
        :param timeout: Maximum duration to wait for analysis completion in seconds.
        """
        start_time = datetime.datetime.utcnow()
        if not interval:
            interval = consts.CHECK_STATUS_INTERVAL

        if self.is_analysis_running():
            if sleep_before_first_check:
                time.sleep(interval)
            status_code = self.check_status()

            while status_code != consts.AnalysisStatusCode.FINISHED:
                timeout_passed = timeout and datetime.datetime.utcnow() - start_time > timeout
                if timeout_passed:
                    raise TimeoutError()
                time.sleep(interval)
                status_code = self.check_status()

    def is_analysis_running(self) -> bool:
        """
        Check if the analysis is running.

        :return: True if the analysis is running, False otherwise.
        """
        return self.status in (consts.AnalysisStatusCode.CREATED,
                               consts.AnalysisStatusCode.IN_PROGRESS,
                               consts.AnalysisStatusCode.QUEUED)

    @property
    def running_analysis_duration(self) -> Optional[datetime.timedelta]:
        """
        Returns the time elapsed from the analysis sending and now. Returns None when the analysis finished.

        :return: time elapsed from the analysis sending and now.
        """
        if self.is_analysis_running():
            return datetime.datetime.utcnow() - self._send_time
        else:
            return None

    def check_status(self) -> consts.AnalysisStatusCode:
        """
        Check the status of the analysis.

        :return: The status of the analysis.
        """
        if not self.is_analysis_running():
            raise errors.IntezerError('Analysis is not running')

        response = self._query_status_from_api()
        if response.status_code == HTTPStatus.OK:
            result = response.json()
            if result['status'] == consts.AnalysisStatusCode.FAILED.value:
                self.status = consts.AnalysisStatusCode.FAILED
                raise errors.IntezerError('Analysis failed')
            self._set_report(result['result'])
        elif response.status_code == HTTPStatus.ACCEPTED:
            self.status = consts.AnalysisStatusCode.IN_PROGRESS
        else:
            raise errors.IntezerError('Error in response status code:{}'.format(response.status_code))

        return self.status

    def result(self) -> dict:
        if self.is_analysis_running():
            raise errors.AnalysisIsStillRunningError()
        if not self._report:
            raise errors.ReportDoesNotExistError()

        return self._report

    def _set_report(self, report: dict):
        if not report:
            raise ValueError('Report can not be None')

        self.analysis_id = report['analysis_id']
        self._report = report
        if 'analysis_time' in report:
            self.analysis_time = datetime.datetime.strptime(report['analysis_time'], consts.DEFAULT_DATE_FORMAT)
        self.status = consts.AnalysisStatusCode.FINISHED

    def _assert_analysis_finished(self):
        if self.is_analysis_running():
            raise errors.AnalysisIsStillRunningError()
        if self.status != consts.AnalysisStatusCode.FINISHED:
            raise errors.IntezerError('Analysis not finished successfully')

    @classmethod
    def _create_analysis_from_response(cls, response: Response, api: IntezerApiClient, analysis_id: str):
        if response.status_code == HTTPStatus.NOT_FOUND:
            return None

        response_json = response.json()
        status = response_json['status']
        if status == consts.AnalysisStatusCode.FAILED.value:
            raise errors.AnalysisFailedError()

        analysis = cls(api=api)
        if status != 'succeeded':
            analysis.status = consts.AnalysisStatusCode(status)
            analysis.analysis_id = analysis_id
        else:
            analysis_report = response_json.get('result')
            analysis._set_report(analysis_report)

        return analysis

    @abc.abstractmethod
    def _send_analyze_to_api(self, **additional_parameters) -> str:
        raise NotImplementedError()

    def send(self,
             wait: Union[bool, int] = False,
             wait_timeout: Optional[datetime.timedelta] = None,
             **additional_parameters) -> None:
        if self.analysis_id:
            raise errors.AnalysisHasAlreadyBeenSentError()

        self.analysis_id = self._send_analyze_to_api(**additional_parameters)
        self._send_time = datetime.datetime.utcnow()
        self.status = consts.AnalysisStatusCode.CREATED

        if wait:
            if isinstance(wait, bool):
                self.wait_for_completion(sleep_before_first_check=True, timeout=wait_timeout)
            else:
                self.wait_for_completion(wait, sleep_before_first_check=True, timeout=wait_timeout)

    def __eq__(self, other):
        return isinstance(other, self.__class__) and self.analysis_id and other.analysis_id == self.analysis_id<|MERGE_RESOLUTION|>--- conflicted
+++ resolved
@@ -39,11 +39,7 @@
 
     @classmethod
     @abc.abstractmethod
-<<<<<<< HEAD
-    def from_analysis_id(cls, analysis_id: str, api: IntezerApi = None) -> 'Analysis':
-=======
-    def from_analysis_id(cls, analysis_id: str, api: IntezerApiClient = None):
->>>>>>> d1b4ad1c
+    def from_analysis_id(cls, analysis_id: str, api: IntezerApiClient = None) -> 'Analysis':
         raise NotImplementedError()
 
     def wait_for_completion(self,
