--- conflicted
+++ resolved
@@ -135,7 +135,6 @@
         super().__init__('Account does not have permission to this route', response)
 
 
-<<<<<<< HEAD
 class AlertError(IntezerError):
     pass
 
@@ -153,8 +152,8 @@
 class AlertNotFound(AlertError):
     def __init__(self, alert_id):
         super().__init__('The given alert does not exist', alert_id)
-=======
+
+
 class UrlOfflineError(ServerError):
     def __init__(self, response: requests.Response):
-        super().__init__('Url is offline', response)
->>>>>>> 07189595
+        super().__init__('Url is offline', response)