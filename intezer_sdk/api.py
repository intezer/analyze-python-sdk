import datetime
import os
from http import HTTPStatus
from typing import Any
from typing import BinaryIO
from typing import Dict
from typing import IO
from typing import List
from typing import Optional
from typing import Union

import requests
import requests.adapters
from requests import Response

from intezer_sdk import consts
from intezer_sdk import errors
from intezer_sdk._util import deprecated
from intezer_sdk.consts import IndexType
from intezer_sdk.consts import OnPremiseVersion

_global_api: Optional['IntezerApi'] = None


def raise_for_status(response: requests.Response,
                     statuses_to_ignore: List[Union[HTTPStatus, int]] = None,
                     allowed_statuses: List[Union[HTTPStatus, int]] = None):
    """Raises stored :class:`HTTPError`, if one occurred."""

    http_error_msg = ''
    if isinstance(response.reason, bytes):
        reason = response.reason.decode('utf-8', 'ignore')
    else:
        reason = response.reason

    if statuses_to_ignore and response.status_code in statuses_to_ignore:
        return
    elif allowed_statuses and response.status_code not in allowed_statuses:
        http_error_msg = f'{response.status_code} Custom Error: {reason} for url: {response.url}'
    elif 400 <= response.status_code < 500:
        if response.status_code == HTTPStatus.UNAUTHORIZED:
            raise errors.InvalidApiKeyError(response)
        elif response.status_code == HTTPStatus.FORBIDDEN:
            try:
                error_message = response.json()['error']
            except Exception:
                http_error_msg = f'{response.status_code} Client Error: {reason} for url: {response.url}'
            else:
                if error_message == 'Insufficient Permissions':
                    raise errors.InsufficientPermissionsError(response)
        elif response.status_code != HTTPStatus.BAD_REQUEST:
            http_error_msg = f'{response.status_code} Client Error: {reason} for url: {response.url}'
        else:
            # noinspection PyBroadException
            try:
                error = response.json()
                http_error_msg = '\n'.join([f'{key}:{value}.' for key, value in error['message'].items()])
            except Exception:
                http_error_msg = f'{response.status_code} Client Error: {reason} for url: {response.url}'
    elif 500 <= response.status_code < 600:
        http_error_msg = f'{response.status_code} Server Error: {reason} for url: {response.url}'

    if http_error_msg:
        # noinspection PyBroadException
        try:
            data = response.json()
            http_error_msg = f'{http_error_msg}, server returns {data["error"]}, details: {data.get("details")}'
        except Exception:
            pass

        raise requests.HTTPError(http_error_msg, response=response)


class IntezerApiClient:
    def __init__(self,
                 *,
                 api_version: str = None,
                 api_key: str = None,
                 base_url: str = None,
                 verify_ssl: bool = True,
                 on_premise_version: OnPremiseVersion = None,
                 user_agent: str = None,
                 renew_token_window=20):
        self.full_url = base_url + api_version
        self.base_url = base_url
        self.api_key = api_key
        self._access_token = None
        self._renew_token_window = renew_token_window
        self._token_expiration: Optional[int] = None
        self._session = None
        self.verify_ssl = verify_ssl
        self.on_premise_version = on_premise_version
        if user_agent:
            user_agent = f'{consts.USER_AGENT}/{user_agent}'
        else:
            user_agent = consts.USER_AGENT
        self.user_agent = user_agent

    def _request(self,
                 method: str,
                 path: str,
                 data: dict = None,
                 headers: dict = None,
                 files: dict = None,
                 stream: bool = None,
                 base_url: str = None) -> Response:
        if not self._session:
            self._set_session()

        url = f'{base_url}{path}' if base_url else f'{self.full_url}{path}'

        if files:
            response = self._session.request(
                method,
                url,
                files=files,
                data=data or {},
                headers=headers or {},
                stream=stream
            )
        elif isinstance(data, bytes):
            response = self._session.request(
                method,
                url,
                files=files,
                data=data,
                headers=headers or {},
                stream=stream
            )
        else:
            response = self._session.request(
                method,
                url,
                json=data or {},
                headers=headers,
                stream=stream
            )

        return response

    def _refresh_token_if_needed(self):
        if self._token_expiration:
            token_expire = datetime.datetime.fromtimestamp(self._token_expiration)
            now = datetime.datetime.utcnow()
            if (token_expire - now).total_seconds() < self._renew_token_window:
                self._set_access_token()

    def request_with_refresh_expired_access_token(self,
                                                  method: str,
                                                  path: str,
                                                  data: dict = None,
                                                  headers: dict = None,
                                                  files: dict = None,
                                                  stream: bool = None,
                                                  base_url: str = None) -> Response:
        self._refresh_token_if_needed()
        response = self._request(method, path, data, headers, files, stream, base_url=base_url)

        if response.status_code == HTTPStatus.UNAUTHORIZED and not self._token_expiration:
            self._access_token = None
            self._set_session()
            response = self._request(method, path, data, headers, files, stream, base_url)

        return response

    def _set_access_token(self):
        response = requests.post(f'{self.full_url}/get-access-token',
                                 json={'api_key': self.api_key},
                                 verify=self.verify_ssl)

        if response.status_code in (HTTPStatus.UNAUTHORIZED, HTTPStatus.BAD_REQUEST):
            raise errors.InvalidApiKeyError(response)
        if response.status_code != HTTPStatus.OK:
            raise_for_status(response)

        result = response.json()
        self._access_token = result['result']
        self._token_expiration = result.get('expire_at')

    def authenticate(self):
        """
        Authenticate against Intezer.

        :raises: :data:`intezer_sdk.errors.InvalidApiKeyError`: When the API key is invalid
        """
        self._set_session()

    def _set_session(self):
        self._session = requests.session()
        self._session.mount('https://', requests.adapters.HTTPAdapter(max_retries=3))
        self._session.mount('http://', requests.adapters.HTTPAdapter(max_retries=3))
        self._session.verify = self.verify_ssl
        self._set_access_token()
        self._session.headers['Authorization'] = f'Bearer {self._access_token}'
        self._session.headers['User-Agent'] = self.user_agent

    def assert_on_premise_above_v21_11(self):
        if self.on_premise_version and self.on_premise_version <= OnPremiseVersion.V21_11:
            raise errors.UnsupportedOnPremiseVersionError('This endpoint is not available yet on this on-premise')

    def assert_on_premise_above_v22_10(self):
        if self.on_premise_version and self.on_premise_version <= OnPremiseVersion.V22_10:
            raise errors.UnsupportedOnPremiseVersionError('This endpoint is not available yet on this on-premise')

    def assert_any_on_premise(self):
        if self.on_premise_version:
            raise errors.UnsupportedOnPremiseVersionError('This endpoint is not available yet on on-premise')


class IntezerApi(IntezerApiClient):
    def __init__(self,
                 api_version: str = None,
                 api_key: str = None,
                 base_url: str = None,
                 verify_ssl: bool = True,
                 on_premise_version: OnPremiseVersion = None,
                 user_agent: str = None):
        super().__init__(api_key=api_key,
                         base_url=base_url,
                         verify_ssl=verify_ssl,
                         user_agent=user_agent,
                         api_version=api_version,
                         on_premise_version=on_premise_version)

    @deprecated('IntezerApi is deprecated and will be removed in the future')
    def analyze_by_hash(self,
                        file_hash: str,
                        disable_dynamic_unpacking: Optional[bool],
                        disable_static_unpacking: Optional[bool],
                        sandbox_command_line_arguments: str = None,
                        **additional_parameters) -> str:
        data = self._param_initialize(disable_dynamic_unpacking=disable_dynamic_unpacking,
                                      disable_static_unpacking=disable_static_unpacking,
                                      sandbox_command_line_arguments=sandbox_command_line_arguments,
                                      **additional_parameters)

        data['hash'] = file_hash
        response = self.request_with_refresh_expired_access_token(path='/analyze-by-hash', data=data, method='POST')
        self._assert_analysis_response_status_code(response)

        return self._get_analysis_id_from_response(response)

    @deprecated('IntezerApi is deprecated and will be removed in the future')
    def analyze_by_download_url(self,
                                download_url: str,
                                disable_dynamic_unpacking: bool = None,
                                disable_static_unpacking: bool = None,
                                code_item_type: str = None,
                                zip_password: str = None,
                                sandbox_command_line_arguments: str = None,
                                **additional_parameters) -> str:
        data = self._param_initialize(disable_dynamic_unpacking=disable_dynamic_unpacking,
                                      disable_static_unpacking=disable_static_unpacking,
                                      code_item_type=code_item_type,
                                      zip_password=zip_password,
                                      sandbox_command_line_arguments=sandbox_command_line_arguments,
                                      **additional_parameters)

        data['download_url'] = download_url
        response = self.request_with_refresh_expired_access_token(path='/analyze-by-url', data=data, method='POST')
        self._assert_analysis_response_status_code(response)

        return self._get_analysis_id_from_response(response)

    def _analyze_file_stream(self, file_stream: BinaryIO, file_name: str, options: dict) -> str:
        file = {'file': (file_name, file_stream)}

        response = self.request_with_refresh_expired_access_token(path='/analyze',
                                                                  files=file,
                                                                  data=options,
                                                                  method='POST')

        self._assert_analysis_response_status_code(response)

        return self._get_analysis_id_from_response(response)

    @deprecated('IntezerApi is deprecated and will be removed in the future')
    def analyze_by_file(self,
                        file_path: str = None,
                        file_stream: BinaryIO = None,
                        disable_dynamic_unpacking: bool = None,
                        disable_static_unpacking: bool = None,
                        file_name: str = None,
                        code_item_type: str = None,
                        zip_password: str = None,
                        sandbox_command_line_arguments: str = None,
                        **additional_parameters) -> Optional[str]:
        options = self._param_initialize(disable_dynamic_unpacking=disable_dynamic_unpacking,
                                         disable_static_unpacking=disable_static_unpacking,
                                         code_item_type=code_item_type,
                                         zip_password=zip_password,
                                         sandbox_command_line_arguments=sandbox_command_line_arguments,
                                         **additional_parameters)

        if file_stream:
            return self._analyze_file_stream(file_stream, file_name, options)

        with open(file_path, 'rb') as file_to_upload:
            return self._analyze_file_stream(file_to_upload, file_name, options)

    @deprecated('IntezerApi is deprecated and will be removed in the future')
    def get_latest_analysis(self,
                            file_hash: str,
                            private_only: bool = False,
                            **additional_parameters) -> Optional[dict]:

        if not self.on_premise_version or self.on_premise_version > OnPremiseVersion.V21_11:
            options = {'should_get_only_private_analysis': private_only, **additional_parameters}
        else:
            options = {}

        response = self.request_with_refresh_expired_access_token(path='/files/{}'.format(file_hash),
                                                                  method='GET',
                                                                  data=options)

        if response.status_code == HTTPStatus.NOT_FOUND:
            return None

        raise_for_status(response)

        return response.json()['result']

    @deprecated('IntezerApi is deprecated and will be removed in the future')
    def get_file_analysis_response(self, analyses_id: str, ignore_not_found: bool) -> Response:
        response = self.request_with_refresh_expired_access_token(path='/analyses/{}'.format(analyses_id),
                                                                  method='GET')
        self._assert_result_response(ignore_not_found, response)

        return response

    @deprecated('This method is deprecated, use get_file_analysis_response instead to be explict')
    def get_analysis_response(self, analyses_id: str) -> Response:
        return self.get_file_analysis_response(analyses_id, False)

    @deprecated('IntezerApi is deprecated and will be removed in the future')
    def get_url_analysis_response(self, analyses_id: str, ignore_not_found: bool) -> Response:
        response = self.request_with_refresh_expired_access_token(path='/url/{}'.format(analyses_id),
                                                                  method='GET')
        self._assert_result_response(ignore_not_found, response)

        return response

    @deprecated('IntezerApi is deprecated and will be removed in the future')
    def get_endpoint_analysis_response(self, analyses_id: str, ignore_not_found: bool) -> Response:
        response = self.request_with_refresh_expired_access_token(path=f'/endpoint-analyses/{analyses_id}',
                                                                  method='GET')
        self._assert_result_response(ignore_not_found, response)

        return response

    @deprecated('IntezerApi is deprecated and will be removed in the future')
    def get_endpoint_sub_analyses(self, analyses_id: str, verdicts: Optional[List[str]]) -> List[dict]:
        data = dict(verdicts=verdicts) if verdicts is not None else None
        response = self.request_with_refresh_expired_access_token(path=f'/endpoint-analyses/{analyses_id}/sub-analyses',
                                                                  method='GET',
                                                                  data=data)
        self._assert_result_response(False, response)

        return response.json()['sub_analyses']

    @deprecated('IntezerApi is deprecated and will be removed in the future')
    def create_endpoint_scan(self, scanner_info: dict) -> Dict[str, str]:
        if not self.on_premise_version or self.on_premise_version > OnPremiseVersion.V22_10:
            scanner_info['scan_type'] = consts.SCAN_TYPE_OFFLINE_ENDPOINT_SCAN
        response = self.request_with_refresh_expired_access_token(path='scans',
                                                                  data=scanner_info,
                                                                  method='POST',
                                                                  base_url=self.base_url)

        raise_for_status(response)
        return response.json()['result']

    @deprecated('IntezerApi is deprecated and will be removed in the future')
    def get_iocs(self, analyses_id: str) -> Optional[dict]:
        response = self.request_with_refresh_expired_access_token(path='/analyses/{}/iocs'.format(analyses_id),
                                                                  method='GET')
        raise_for_status(response)

        return response.json()['result']

    @deprecated('IntezerApi is deprecated and will be removed in the future')
    def get_detection_result_url(self, analyses_id: str) -> Optional[str]:
        response = self.request_with_refresh_expired_access_token(path=f'/analyses/{analyses_id}/detect',
                                                                  method='GET')
        if response.status_code == HTTPStatus.CONFLICT:
            return None
        raise_for_status(response)

        return response.json()['result_url']

    @deprecated('IntezerApi is deprecated and will be removed in the future')
    def get_dynamic_ttps(self, analyses_id: str) -> Optional[dict]:
        self.assert_on_premise_above_v21_11()
        response = self.request_with_refresh_expired_access_token(path='/analyses/{}/dynamic-ttps'.format(analyses_id),
                                                                  method='GET')
        raise_for_status(response)

        return response.json()['result']

    @deprecated('IntezerApi is deprecated and will be removed in the future')
    def get_family_info(self, family_id: str) -> Optional[dict]:
        response = self.request_with_refresh_expired_access_token('GET', '/families/{}/info'.format(family_id))
        if response.status_code == HTTPStatus.NOT_FOUND:
            return None

        raise_for_status(response, allowed_statuses=[HTTPStatus.OK])
        return response.json()['result']

    @deprecated('IntezerApi is deprecated and will be removed in the future')
    def get_family_by_name(self, family_name: str) -> Optional[Dict[str, Any]]:
        response = self.request_with_refresh_expired_access_token('GET', '/families', {'family_name': family_name})
        if response.status_code == HTTPStatus.NOT_FOUND:
            return None

        raise_for_status(response, allowed_statuses=[HTTPStatus.OK])
        return response.json()['result']

    @deprecated('IntezerApi is deprecated and will be removed in the future')
    def get_sub_analyses_by_id(self, analysis_id: str) -> Optional[List[dict]]:
        response = self.request_with_refresh_expired_access_token(path='/analyses/{}/sub-analyses'.format(analysis_id),
                                                                  method='GET')
        raise_for_status(response)

        return response.json()['sub_analyses']

    @deprecated('IntezerApi is deprecated and will be removed in the future')
    def get_sub_analysis_code_reuse_by_id(self,
                                          composed_analysis_id: str,
                                          sub_analysis_id: str) -> Optional[dict]:
        response = self.request_with_refresh_expired_access_token(path='/analyses/{}/sub-analyses/{}/code-reuse'
                                                                  .format(composed_analysis_id, sub_analysis_id),
                                                                  method='GET')
        if response.status_code == HTTPStatus.CONFLICT:
            return None

        raise_for_status(response)

        return response.json()

    @deprecated('IntezerApi is deprecated and will be removed in the future')
    def get_sub_analysis_metadata_by_id(self, composed_analysis_id: str, sub_analysis_id: str) -> dict:
        response = self.request_with_refresh_expired_access_token(path='/analyses/{}/sub-analyses/{}/metadata'
                                                                  .format(composed_analysis_id, sub_analysis_id),
                                                                  method='GET')
        raise_for_status(response)

        return response.json()

    @deprecated('IntezerApi is deprecated and will be removed in the future')
    def get_sub_analysis_related_files_by_family_id(self,
                                                    composed_analysis_id: str,
                                                    sub_analysis_id: str,
                                                    family_id: str) -> str:
        response = self.request_with_refresh_expired_access_token(
            path='/analyses/{}/sub-analyses/{}/code-reuse/families/{}/find-related-files'.format(
                composed_analysis_id, sub_analysis_id, family_id),
            method='POST')

        raise_for_status(response)

        return response.json()['result_url']

    @deprecated('IntezerApi is deprecated and will be removed in the future')
    def get_sub_analysis_account_related_samples_by_id(self, composed_analysis_id: str, sub_analysis_id: str) -> str:
        response = self.request_with_refresh_expired_access_token(
            path='/analyses/{}/sub-analyses/{}/get-account-related-samples'.format(composed_analysis_id,
                                                                                   sub_analysis_id),
            method='POST')

        raise_for_status(response)

        return response.json()['result_url']

    @deprecated('IntezerApi is deprecated and will be removed in the future')
    def get_sub_analysis_capabilities_by_id(self, composed_analysis_id: str, sub_analysis_id: str) -> str:
        self.assert_on_premise_above_v21_11()
        response = self.request_with_refresh_expired_access_token(
            path='/analyses/{}/sub-analyses/{}/capabilities'.format(composed_analysis_id, sub_analysis_id),
            method='POST')

        raise_for_status(response)

        return response.json()['result_url']

    @deprecated('IntezerApi is deprecated and will be removed in the future')
    def generate_sub_analysis_vaccine_by_id(self, composed_analysis_id: str, sub_analysis_id: str) -> str:
        response = self.request_with_refresh_expired_access_token(
            path='/analyses/{}/sub-analyses/{}/generate-vaccine'.format(composed_analysis_id, sub_analysis_id),
            method='POST')

        raise_for_status(response)

        return response.json()['result_url']

    @deprecated('IntezerApi is deprecated and will be removed in the future')
    def get_strings_by_id(self, composed_analysis_id: str, sub_analysis_id: str) -> dict:
        response = self.request_with_refresh_expired_access_token(
            path='/analyses/{}/sub-analyses/{}/strings'.format(composed_analysis_id, sub_analysis_id),
            method='POST')

        raise_for_status(response)

        return response.json()

    @deprecated('IntezerApi is deprecated and will be removed in the future')
    def get_string_related_samples_by_id(self,
                                         composed_analysis_id: str,
                                         sub_analysis_id: str,
                                         string_value: str) -> str:
        response = self.request_with_refresh_expired_access_token(
            path='/analyses/{}/sub-analyses/{}/string-related-samples'.format(composed_analysis_id, sub_analysis_id),
            method='POST',
            data={'string_value': string_value})

        raise_for_status(response)

        return response.json()['result_url']

<<<<<<< HEAD
    def get_url_result(self, url: str) -> dict:
=======
    @deprecated('IntezerApi is deprecated and will be removed in the future')
    def get_url_result(self, url: str) -> Optional[Response]:
>>>>>>> d1b4ad1c
        response = self.request_with_refresh_expired_access_token(path=url, method='GET')
        raise_for_status(response)
        response_json = response.json()

        if 'error' in response_json:
            raise errors.IntezerError('response error: {}'.format(response_json['error']))

        return response_json

    @deprecated('IntezerApi is deprecated and will be removed in the future')
    def download_file_by_sha256(self, sha256: str, path: str = None, output_stream: IO = None) -> None:
        if not path and not output_stream:
            raise ValueError('You must provide either path or output_stream')
        elif path and output_stream:
            raise ValueError('You must provide either path or output_stream, not both')

        should_extract_name_from_request = False
        if path:
            if os.path.isdir(path):
                should_extract_name_from_request = True
            elif os.path.isfile(path):
                raise FileExistsError()

        response = self.request_with_refresh_expired_access_token(path='/files/{}/download'.format(sha256),
                                                                  method='GET',
                                                                  stream=bool(path))

        raise_for_status(response)
        if output_stream:
            output_stream.write(response.content)
        else:
            if should_extract_name_from_request:
                try:
                    filename = response.headers['content-disposition'].split('filename=')[1]
                except Exception:
                    filename = f'{sha256}.sample'

                path = os.path.join(path, filename)

            with open(path, 'wb') as file:
                for chunk in response.iter_content(chunk_size=8192):
                    file.write(chunk)

    @deprecated('IntezerApi is deprecated and will be removed in the future')
    def index_by_sha256(self, sha256: str, index_as: IndexType, family_name: str = None) -> Response:
        data = {'index_as': index_as.value}
        if family_name:
            data['family_name'] = family_name

        response = self.request_with_refresh_expired_access_token(path='/files/{}/index'.format(sha256), data=data,
                                                                  method='POST')
        self._assert_index_response_status_code(response)

        return self._get_index_id_from_response(response)

    @deprecated('IntezerApi is deprecated and will be removed in the future')
    def index_by_file(self, file_path: str, index_as: IndexType, family_name: str = None) -> Response:
        data = {'index_as': index_as.value}
        if family_name:
            data['family_name'] = family_name

        with open(file_path, 'rb') as file_to_upload:
            file = {'file': (os.path.basename(file_path), file_to_upload)}

            response = self.request_with_refresh_expired_access_token(path='/files/index',
                                                                      data=data,
                                                                      files=file,
                                                                      method='POST')

        self._assert_index_response_status_code(response)

        return self._get_index_id_from_response(response)

    @deprecated('IntezerApi is deprecated and will be removed in the future')
    def get_index_response(self, index_id: str) -> Response:
        response = self.request_with_refresh_expired_access_token(path='/files/index/{}'.format(index_id),
                                                                  method='GET')
        raise_for_status(response)

        return response

    @deprecated('IntezerApi is deprecated and will be removed in the future')
    def analyze_url(self, url: str, **additional_parameters) -> Optional[str]:
        self.assert_any_on_premise()
        response = self.request_with_refresh_expired_access_token(method='POST',
                                                                  path='/url',
                                                                  data=dict(url=url, **additional_parameters))
        self._assert_analysis_response_status_code(response)

        return self._get_analysis_id_from_response(response)

    @deprecated('IntezerApi is deprecated and will be removed in the future')
    def get_edr_assessments_by_alert_ids(self, edr_alert_ids: List[str]):
        response = self.request_with_refresh_expired_access_token(path='/edr-connector/notes/get-by-edr-alert-ids',
                                                                  method='GET',
                                                                  data=dict(edr_alert_ids=edr_alert_ids))

        raise_for_status(response)

        return response.json()

    @staticmethod
    def _assert_result_response(ignore_not_found: bool, response: Response):
        statuses_to_ignore = [HTTPStatus.NOT_FOUND] if ignore_not_found else None
        raise_for_status(response, statuses_to_ignore=statuses_to_ignore)

    @staticmethod
    def _param_initialize(disable_dynamic_unpacking: bool,
                          disable_static_unpacking: bool,
                          code_item_type: str = None,
                          zip_password: str = None,
                          sandbox_command_line_arguments: str = None,
                          **additional_parameters):
        data = {}

        if disable_dynamic_unpacking is not None:
            data['disable_dynamic_execution'] = disable_dynamic_unpacking
        if disable_static_unpacking is not None:
            data['disable_static_extraction'] = disable_static_unpacking
        if code_item_type:
            data['code_item_type'] = code_item_type
        if zip_password:
            data['zip_password'] = zip_password
        if sandbox_command_line_arguments:
            data['sandbox_command_line_arguments'] = sandbox_command_line_arguments

        data.update(additional_parameters)

        return data

    @staticmethod
    def _assert_analysis_response_status_code(response: Response):
        if response.status_code == HTTPStatus.NOT_FOUND:
            raise errors.HashDoesNotExistError(response)
        elif response.status_code == HTTPStatus.CONFLICT:
            running_analysis_id = response.json().get('result', {}).get('analysis_id')
            raise errors.AnalysisIsAlreadyRunningError(response, running_analysis_id)
        elif response.status_code == HTTPStatus.FORBIDDEN:
            raise errors.InsufficientQuotaError(response)
        elif response.status_code == HTTPStatus.BAD_REQUEST:
            data = response.json()
            error = data.get('error', '')
            raise errors.ServerError('Server returned bad request error: {}'.format(error), response)
        elif response.status_code != HTTPStatus.CREATED:
            raise errors.ServerError('Error in response status code:{}'.format(response.status_code), response)

    @staticmethod
    def _assert_index_response_status_code(response: Response):
        if response.status_code == HTTPStatus.NOT_FOUND:
            raise errors.HashDoesNotExistError(response)
        elif response.status_code != HTTPStatus.CREATED:
            raise errors.ServerError('Error in response status code:{}'.format(response.status_code), response)

    @staticmethod
    def _get_analysis_id_from_response(response: Response):
        return response.json()['result_url'].split('/')[2]

    @staticmethod
    def _get_index_id_from_response(response: Response):
        return response.json()['result_url'].split('/')[3]


def get_global_api() -> IntezerApi:
    """
    Returns the global :data:`IntezerApi` previously configured with :func:`set_global_api`

    :raises: `intezer_sdk.errors.GlobalApiIsNotInitializedError` in case the api wasn't configured
    :return: The global api
    """
    global _global_api

    if not _global_api:
        raise errors.GlobalApiIsNotInitializedError()

    return _global_api


def set_global_api(api_key: str = None,
                   api_version: str = consts.API_VERSION,
                   base_url: str = consts.BASE_URL,
                   verify_ssl: bool = True,
<<<<<<< HEAD
                   on_premise_version: OnPremiseVersion = None) -> IntezerApi:
    """
    Configure the global api

    :param api_key: The api key
    :param api_version: The api version
    :param base_url: The base url. Configure this when using on-premise.
    :param verify_ssl: Weather to verify ssl
    :param on_premise_version: You're on-premise version
    :return: The configured api
    """
=======
                   on_premise_version: OnPremiseVersion = None) -> IntezerApiClient:
>>>>>>> d1b4ad1c
    global _global_api
    api_key = api_key or os.environ.get('INTEZER_ANALYZE_API_KEY')
    _global_api = IntezerApi(api_version,
                             api_key,
                             base_url,
                             verify_ssl,
                             on_premise_version)
    return _global_api
<<<<<<< HEAD
=======


IntezerProxy = IntezerApiClient
>>>>>>> d1b4ad1c
<|MERGE_RESOLUTION|>--- conflicted
+++ resolved
@@ -516,12 +516,8 @@
 
         return response.json()['result_url']
 
-<<<<<<< HEAD
+    @deprecated('IntezerApi is deprecated and will be removed in the future')
     def get_url_result(self, url: str) -> dict:
-=======
-    @deprecated('IntezerApi is deprecated and will be removed in the future')
-    def get_url_result(self, url: str) -> Optional[Response]:
->>>>>>> d1b4ad1c
         response = self.request_with_refresh_expired_access_token(path=url, method='GET')
         raise_for_status(response)
         response_json = response.json()
@@ -703,8 +699,7 @@
                    api_version: str = consts.API_VERSION,
                    base_url: str = consts.BASE_URL,
                    verify_ssl: bool = True,
-<<<<<<< HEAD
-                   on_premise_version: OnPremiseVersion = None) -> IntezerApi:
+                   on_premise_version: OnPremiseVersion = None) -> IntezerApiClient:
     """
     Configure the global api
 
@@ -715,9 +710,6 @@
     :param on_premise_version: You're on-premise version
     :return: The configured api
     """
-=======
-                   on_premise_version: OnPremiseVersion = None) -> IntezerApiClient:
->>>>>>> d1b4ad1c
     global _global_api
     api_key = api_key or os.environ.get('INTEZER_ANALYZE_API_KEY')
     _global_api = IntezerApi(api_version,
@@ -726,9 +718,6 @@
                              verify_ssl,
                              on_premise_version)
     return _global_api
-<<<<<<< HEAD
-=======
-
-
-IntezerProxy = IntezerApiClient
->>>>>>> d1b4ad1c
+
+
+IntezerProxy = IntezerApiClient